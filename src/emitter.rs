--- conflicted
+++ resolved
@@ -62,26 +62,11 @@
 
 impl<'a> Emitter<'a> {
     /// Creates an emitter wrapping stderr.
-<<<<<<< HEAD
-    pub fn stderr(color_config: ColorConfig, code_map: Option<&'a CodeMap>) -> Emitter {
+    pub fn stderr(color_config: ColorConfig, code_map: Option<&'a CodeMap>) -> Emitter<'a> {
         let dst = Destination::from_stderr(color_config);
         Emitter {
             dst: dst,
             cm: code_map,
-=======
-    pub fn stderr(color_config: ColorConfig, code_map: Option<&'a CodeMap>) -> Emitter<'a> {
-        if color_config.use_color() {
-            let dst = Destination::from_stderr();
-            Emitter {
-                dst: dst,
-                cm: code_map,
-            }
-        } else {
-            Emitter {
-                dst: Raw(Box::new(io::stderr())),
-                cm: code_map,
-            }
->>>>>>> 54c13c1a
         }
     }
 
@@ -1014,30 +999,22 @@
 }
 
 #[allow(dead_code)]
-<<<<<<< HEAD
-pub enum Destination {
+pub enum Destination<'a> {
     Terminal(StandardStream),
     Buffered(BufferWriter),
-    Raw(Box<Write + Send>),
-=======
-pub enum Destination<'a> {
-    Terminal(Box<term::StderrTerminal>),
-    BufferedTerminal(Box<BufferedStderr>),
     Raw(Box<Write + Send + 'a>),
->>>>>>> 54c13c1a
 }
 
 use self::Destination::*;
 
-pub enum WritableDst<'a> {
-    Terminal(&'a mut StandardStream),
-    Buffered(&'a mut BufferWriter, Buffer),
-    Raw(&'a mut Box<Write + Send>),
-}
-
-<<<<<<< HEAD
-impl Destination {
-    fn from_stderr(color: ColorConfig) -> Destination {
+pub enum WritableDst<'a, 'b> {
+    Terminal(&'b mut StandardStream),
+    Buffered(&'b mut BufferWriter, Buffer),
+    Raw(&'b mut Box<Write + Send + 'a>),
+}
+
+impl<'a> Destination<'a> {
+    fn from_stderr(color: ColorConfig) -> Destination<'a> {
         let choice = color.to_color_choice();
         // On Windows we'll be performing global synchronization on the entire
         // system for emitting rustc errors, so there's no need to buffer
@@ -1052,7 +1029,7 @@
         }
     }
 
-    fn writable<'a>(&'a mut self) -> WritableDst<'a> {
+    fn writable<'b>(&'b mut self) -> WritableDst<'a, 'b> {
         match *self {
             Destination::Terminal(ref mut t) => WritableDst::Terminal(t),
             Destination::Buffered(ref mut t) => {
@@ -1060,42 +1037,11 @@
                 WritableDst::Buffered(t, buf)
             }
             Destination::Raw(ref mut t) => WritableDst::Raw(t),
-=======
-impl<'a> Destination<'a> {
-    #[cfg(not(windows))]
-    /// When not on Windows, prefer the buffered terminal so that we can buffer an entire error
-    /// to be emitted at one time.
-    fn from_stderr() -> Destination<'static> {
-        let stderr: Option<Box<BufferedStderr>> =
-            term::TerminfoTerminal::new(BufferedWriter::_new())
-                .map(|t| Box::new(t) as Box<BufferedStderr>);
-
-        match stderr {
-            Some(t) => BufferedTerminal(t),
-            None => Raw(Box::new(io::stderr())),
-        }
-    }
-
-    #[cfg(windows)]
-    /// Return a normal, unbuffered terminal when on Windows.
-    fn from_stderr() -> Destination<'static> {
-        let stderr: Option<Box<term::StderrTerminal>> = term::TerminfoTerminal::new(io::stderr())
-            .map(|t| Box::new(t) as Box<term::StderrTerminal>)
-            .or_else(|| {
-                term::WinConsole::new(io::stderr())
-                    .ok()
-                    .map(|t| Box::new(t) as Box<term::StderrTerminal>)
-            });
-
-        match stderr {
-            Some(t) => Terminal(t),
-            None => Raw(Box::new(io::stderr())),
->>>>>>> 54c13c1a
-        }
-    }
-}
-
-impl<'a> WritableDst<'a> {
+        }
+    }
+}
+
+impl<'a, 'b> WritableDst<'a, 'b> {
     fn apply_style(&mut self, lvl: Level, style: Style) -> io::Result<()> {
         let mut spec = ColorSpec::new();
         match style {
@@ -1160,11 +1106,7 @@
     }
 }
 
-<<<<<<< HEAD
-impl<'a> Write for WritableDst<'a> {
-=======
-impl<'a> Write for Destination<'a> {
->>>>>>> 54c13c1a
+impl<'a, 'b> Write for WritableDst<'a, 'b> {
     fn write(&mut self, bytes: &[u8]) -> io::Result<usize> {
         match *self {
             WritableDst::Terminal(ref mut t) => t.write(bytes),
@@ -1182,7 +1124,7 @@
     }
 }
 
-impl<'a> Drop for WritableDst<'a> {
+impl<'a, 'b> Drop for WritableDst<'a, 'b> {
     fn drop(&mut self) {
         match *self {
             WritableDst::Buffered(ref mut dst, ref mut buf) => {
